<<<<<<< HEAD
.DS_Storee
input/data/
=======
.DS_Store

# 데이터 디렉토리 및 이미지 데이터 무시
data/train/
data/test/
data.tar.gz
meta.csv
sample_submission.csv
train.csv
>>>>>>> fb828cb4
<|MERGE_RESOLUTION|>--- conflicted
+++ resolved
@@ -1,14 +1,10 @@
-<<<<<<< HEAD
 .DS_Storee
+.DS_Store
 input/data/
-=======
-.DS_Store
-
 # 데이터 디렉토리 및 이미지 데이터 무시
 data/train/
 data/test/
 data.tar.gz
 meta.csv
 sample_submission.csv
-train.csv
->>>>>>> fb828cb4
+train.csv